import {
    AccountUpdate,
    Bool,
<<<<<<< HEAD
    type DeployArgs,
    type EcdsaSignatureV2,
    Field,
    PublicKey,
    State,
    type UInt64,
    method,
    state,
} from "o1js"
import { IAccountContract } from "../interfaces/IAccountContract"
import {
    type Bytes32,
    Secp256k1,
    type UserOperation,
} from "../interfaces/UserOperation"
=======
    DeployArgs,
    Field,
    PublicKey,
    State,
    UInt64,
    method,
    state,
} from "o1js"
import { AccountInitializedEvent, IAccountContract } from "../interfaces/IAccountContract"
import { Ecdsa, Secp256k1, Secp256k1Scalar, UserOperation } from "../interfaces/UserOperation"
import { EntryPoint } from "./EntryPoint"
>>>>>>> 9b0517ee

export interface AccountContractDeployProps
    extends Exclude<DeployArgs, undefined> {
    entryPoint: PublicKey
    owner: Secp256k1
}

<<<<<<< HEAD
export class AccountContract extends IAccountContract {
    @state(PublicKey)
    entryPoint = State<PublicKey>()
    @state(Secp256k1.provable)
    owner = State<Secp256k1>()

    @method.returns(Field)
    async getNonce(): Promise<Field> {
        return Field(0)
    }

    @method.returns(Bool)
    async validateUserOp(
        userOperation: UserOperation,
        userOperationHash: Bytes32,
        missingAccountFunds: UInt64,
    ): Promise<Bool> {
        this._requireFromEntryPoint()
        const validationData = this._verifySignature(
            userOperationHash,
            userOperation.signature,
        )
        this._payPrefund(missingAccountFunds)
        return validationData
    }

    async getDeposit(): Promise<Field> {
        return Field(0)
    }

    @method
    async addDeposit(amount: UInt64) {
        AccountUpdate.createSigned(this.address).send({
            to: this.entryPoint.getAndRequireEquals(),
            amount,
        })
=======
// Defining the uninitialized state for the account contract
const deadKey = Secp256k1Scalar.from(0xdead)
const deadOwner = Secp256k1.generator.scale(deadKey)

export class AccountContract extends IAccountContract {
    events = {
        AccountInitialized: AccountInitializedEvent,
    };

    @state(PublicKey)
    entryPoint = State<PublicKey>(PublicKey.empty())
    @state(Secp256k1.provable)
    owner = State<Secp256k1>(deadOwner)

    /**
     * Initializes the `AccountContract` smart contract
     * @param entryPoint The `EntryPoint` smart contract
     * @param owner The secp256k1 public key of the owner of this account smart contract
     */
    @method
    async initialize(entryPoint: PublicKey, owner: Secp256k1, prefund: UInt64) {
        // Check that the `AccountContract` was not already initialized
        this.entryPoint.getAndRequireEquals().assertEquals(PublicKey.empty())
        const _owner = this.owner.getAndRequireEquals()
        _owner.x.assertEquals(deadOwner.x)
        _owner.y.assertEquals(deadOwner.y)

        // Define the account's `entryPoint`
        this.entryPoint.set(entryPoint)
        // Define the account's `owner`
        this.owner.set(owner)

        // Prefund the account with the transaction amount
        AccountUpdate.createSigned(this.sender.getAndRequireSignature()).send({ to: this, amount: prefund });

        // Emits an `AccountInitialized`
        this.emitEvent('AccountInitialized', new AccountInitializedEvent({ entryPoint, account: this.address, owner }))
>>>>>>> 9b0517ee
    }

    /**
     * Executes a validated transaction, sending a `value` amount to the `recipient`
     * @param recipient transaction recipient
     * @param value amount being transferred
     */
<<<<<<< HEAD
    private async _execute(recipient: PublicKey, value: UInt64) {
        this._requireFromEntryPoint()
        AccountUpdate.createSigned(this.address).send({
            to: recipient,
            amount: value,
        })
=======
    @method
    async execute(recipient: PublicKey, value: UInt64) {
        await this._requireFromEntryPoint()
        this.send({ to: recipient, amount: value, })
    }

    
    /// @inheritdoc IAccountContract
    @method
    async validateUserOp(
        userOperationHash: Field,
        signature: Ecdsa,
        missingAccountFunds: UInt64,
    ) {
        await this._requireFromEntryPoint()
        await this.verifySignature(userOperationHash, signature)
        await this._payPrefund(missingAccountFunds)
    }

    /**
     * Validates that the signature is valid for the operation
     * @param userOperationHash
     * @param signature
     * @param publicKey
     */
    async verifySignature(userOperationHash: Field, signature: Ecdsa) {
        signature.verifySignedHashV2(
            new Secp256k1Scalar([userOperationHash, Field(0), Field(0)]),
            this.owner.getAndRequireEquals()
        ).assertEquals(Bool(true))
>>>>>>> 9b0517ee
    }

    /**
     * Require the function call went through the {@link EntryPoint}
     */
    private async _requireFromEntryPoint() {
        this.entryPoint
        .getAndRequireEquals()
        .assertEquals(this.sender.getAndRequireSignature())
    }

    /**
<<<<<<< HEAD
     * Validates that the signature is valid for the operation
     * @param userOperationHash
     * @param signature
     * @param publicKey
     * @returns
     */
    private async _verifySignature(
        userOperationHash: Bytes32,
        signature: EcdsaSignatureV2,
    ): Promise<Bool> {
            return signature.verifyV2(
                userOperationHash,
                this.owner.getAndRequireEquals(),
            )
    }

    private async _payPrefund(missingAccountFunds: UInt64) {
        AccountUpdate.createSigned(this.address).send({
            to: this.entryPoint.getAndRequireEquals(),
            amount: missingAccountFunds,
        })
=======
     * Prefund the `EntryPoint` gas for this transaction
     * @param missingAccountFunds Amount to be prefunded
     */
    private async _payPrefund(missingAccountFunds: UInt64) {
        await (new EntryPoint(this.entryPoint.getAndRequireEquals())).depositTo(this.address, missingAccountFunds)
>>>>>>> 9b0517ee
    }
}<|MERGE_RESOLUTION|>--- conflicted
+++ resolved
@@ -1,23 +1,6 @@
 import {
     AccountUpdate,
     Bool,
-<<<<<<< HEAD
-    type DeployArgs,
-    type EcdsaSignatureV2,
-    Field,
-    PublicKey,
-    State,
-    type UInt64,
-    method,
-    state,
-} from "o1js"
-import { IAccountContract } from "../interfaces/IAccountContract"
-import {
-    type Bytes32,
-    Secp256k1,
-    type UserOperation,
-} from "../interfaces/UserOperation"
-=======
     DeployArgs,
     Field,
     PublicKey,
@@ -29,7 +12,6 @@
 import { AccountInitializedEvent, IAccountContract } from "../interfaces/IAccountContract"
 import { Ecdsa, Secp256k1, Secp256k1Scalar, UserOperation } from "../interfaces/UserOperation"
 import { EntryPoint } from "./EntryPoint"
->>>>>>> 9b0517ee
 
 export interface AccountContractDeployProps
     extends Exclude<DeployArgs, undefined> {
@@ -37,44 +19,6 @@
     owner: Secp256k1
 }
 
-<<<<<<< HEAD
-export class AccountContract extends IAccountContract {
-    @state(PublicKey)
-    entryPoint = State<PublicKey>()
-    @state(Secp256k1.provable)
-    owner = State<Secp256k1>()
-
-    @method.returns(Field)
-    async getNonce(): Promise<Field> {
-        return Field(0)
-    }
-
-    @method.returns(Bool)
-    async validateUserOp(
-        userOperation: UserOperation,
-        userOperationHash: Bytes32,
-        missingAccountFunds: UInt64,
-    ): Promise<Bool> {
-        this._requireFromEntryPoint()
-        const validationData = this._verifySignature(
-            userOperationHash,
-            userOperation.signature,
-        )
-        this._payPrefund(missingAccountFunds)
-        return validationData
-    }
-
-    async getDeposit(): Promise<Field> {
-        return Field(0)
-    }
-
-    @method
-    async addDeposit(amount: UInt64) {
-        AccountUpdate.createSigned(this.address).send({
-            to: this.entryPoint.getAndRequireEquals(),
-            amount,
-        })
-=======
 // Defining the uninitialized state for the account contract
 const deadKey = Secp256k1Scalar.from(0xdead)
 const deadOwner = Secp256k1.generator.scale(deadKey)
@@ -112,7 +56,6 @@
 
         // Emits an `AccountInitialized`
         this.emitEvent('AccountInitialized', new AccountInitializedEvent({ entryPoint, account: this.address, owner }))
->>>>>>> 9b0517ee
     }
 
     /**
@@ -120,14 +63,6 @@
      * @param recipient transaction recipient
      * @param value amount being transferred
      */
-<<<<<<< HEAD
-    private async _execute(recipient: PublicKey, value: UInt64) {
-        this._requireFromEntryPoint()
-        AccountUpdate.createSigned(this.address).send({
-            to: recipient,
-            amount: value,
-        })
-=======
     @method
     async execute(recipient: PublicKey, value: UInt64) {
         await this._requireFromEntryPoint()
@@ -158,7 +93,6 @@
             new Secp256k1Scalar([userOperationHash, Field(0), Field(0)]),
             this.owner.getAndRequireEquals()
         ).assertEquals(Bool(true))
->>>>>>> 9b0517ee
     }
 
     /**
@@ -171,34 +105,10 @@
     }
 
     /**
-<<<<<<< HEAD
-     * Validates that the signature is valid for the operation
-     * @param userOperationHash
-     * @param signature
-     * @param publicKey
-     * @returns
-     */
-    private async _verifySignature(
-        userOperationHash: Bytes32,
-        signature: EcdsaSignatureV2,
-    ): Promise<Bool> {
-            return signature.verifyV2(
-                userOperationHash,
-                this.owner.getAndRequireEquals(),
-            )
-    }
-
-    private async _payPrefund(missingAccountFunds: UInt64) {
-        AccountUpdate.createSigned(this.address).send({
-            to: this.entryPoint.getAndRequireEquals(),
-            amount: missingAccountFunds,
-        })
-=======
      * Prefund the `EntryPoint` gas for this transaction
      * @param missingAccountFunds Amount to be prefunded
      */
     private async _payPrefund(missingAccountFunds: UInt64) {
         await (new EntryPoint(this.entryPoint.getAndRequireEquals())).depositTo(this.address, missingAccountFunds)
->>>>>>> 9b0517ee
     }
 }