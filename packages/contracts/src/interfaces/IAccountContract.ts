--- conflicted
+++ resolved
@@ -1,7 +1,3 @@
-<<<<<<< HEAD
-import { type Bool, SmartContract, type UInt64 } from "o1js"
-import type { Bytes32, UserOperation } from "./UserOperation"
-=======
 import { Bool, Field, PublicKey, SmartContract, Struct, UInt64 } from "o1js";
 import { Ecdsa, Secp256k1 } from "./UserOperation";
 
@@ -17,7 +13,6 @@
     account: PublicKey,
     owner: Secp256k1.provable,
 }) {}
->>>>>>> 9b0517ee
 
 export abstract class IAccountContract extends SmartContract {
     /**
@@ -29,20 +24,10 @@
      * @param missingAccountFunds missing funds on the account's deposit in the {@link EntryPoint}
      *      This is the minimum amount to be transferred to the {@link EntryPoint} to make the call
      *      The excess is left in the {@link EntryPoint} for future calls, and can be withdrawn anytime
-<<<<<<< HEAD
-     * @returns validationData validation data, 1 for valid signature or 0 for invalid signature
-     */
-    abstract validateUserOp(
-        userOperation: UserOperation,
-        userOperationHash: Bytes32,
-        missingAccountFunds: UInt64,
-    ): Promise<Bool>
-=======
      */
     abstract validateUserOp(
         userOperationHash: Field,
         signature: Ecdsa,
         missingAccountFunds: UInt64,
     ): Promise<void>
->>>>>>> 9b0517ee
 }